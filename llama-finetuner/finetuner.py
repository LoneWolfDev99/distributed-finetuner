import logging
import math
import os
import random
import re
import sys
from dataclasses import dataclass, field
from typing import Optional

import transformers
import wandb
from datasets import load_dataset
from e2enetworks.cloud import tir
from peft import LoraConfig
from tqdm import tqdm
<<<<<<< HEAD
from transformers import (AutoModelForCausalLM, AutoTokenizer,
                          BitsAndBytesConfig, HfArgumentParser,
                          TrainingArguments)
=======
from transformers import (AutoModelForCausalLM, BitsAndBytesConfig,
                          HfArgumentParser, TrainingArguments, AutoTokenizer)
>>>>>>> 9043cf4d
from trl import SFTTrainer, is_xpu_available

from helpers import (ExporterCallback, decode_base64, download_dataset,
                     get_dataset_format, gpu_memory, initialize_wandb,
                     load_custom_dataset, make_finetuning_metric_json,
                     push_model)

logger = logging.getLogger(__name__)

tqdm.pandas()


# Define and parse arguments.
@dataclass
class ScriptArguments:
    """
    The name of the Casual LM model we wish to fine with SFTTrainer
    """
    output_dir: Optional[str] = field(default=None, metadata={"help": "Out directory to store model"})

    model_name: Optional[str] = field(default="meta-llama/Llama-2-7b-chat-hf", metadata={"help": "the model name"})
    dataset_name: Optional[str] = field(
        default="mlabonne/guanaco-llama2-1k", metadata={"help": "the dataset name"}
    )
    dataset_type: Optional[str] = field(default="huggingface", metadata={"help": "the dataset source. Options: huggingface or eos-bucket"})
    dataset_bucket: Optional[str] = field(default="", metadata={"help": "the bucket when dataset type is eos bucket"})
    dataset_path: Optional[str] = field(default="", metadata={"help": "the bucket path when dataset type is eos bucket"})
    dataset_accesskey: Optional[str] = field(default="", metadata={"help": "the bucket access key when dataset type is eos bucket"})
    dataset_secretkey: Optional[str] = field(default="", metadata={"help": "the bucket secret key when dataset type is eos bucket"})

    log_level: Optional[str] = field(default="info", metadata={"help": "log level"})
    dataset_split: Optional[float] = field(default=0, metadata={"help": "training split ratio"})
    dataset_text_field: Optional[str] = field(default="text", metadata={"help": "the text field of the dataset"})
    log_with: Optional[str] = field(default="none", metadata={"help": "use 'wandb' to log with wandb"})
    learning_rate: Optional[float] = field(default=1.41e-5, metadata={"help": "the learning rate"})
    batch_size: Optional[int] = field(default=4, metadata={"help": "the batch size"})
    seq_length: Optional[int] = field(default=512, metadata={"help": "Input sequence length"})
    gradient_accumulation_steps: Optional[int] = field(
        default=4, metadata={"help": "the number of gradient accumulation steps"}
    )
    use_peft: Optional[bool] = field(default=True, metadata={"help": "Wether to use PEFT or not to train adapters"})
    trust_remote_code: Optional[bool] = field(default=False, metadata={"help": "Enable `trust_remote_code`"})
    output_dir: Optional[str] = field(default="output", metadata={"help": "the output directory"})
<<<<<<< HEAD
    peft_lora_r: Optional[int] = field(default=64, metadata={"help": "the r parameter of the LoRA adapters"})
    peft_lora_alpha: Optional[int] = field(default=16, metadata={"help": "the alpha parameter of the LoRA adapters"})
    logging_steps: Optional[int] = field(default=5, metadata={"help": "the number of logging steps"})
=======
    peft_lora_r: Optional[int] = field(default=64, metadata={"help": "Lora attention dimension (the “rank”)"})
    peft_lora_alpha: Optional[int] = field(default=16, metadata={"help": "The alpha parameter for Lora scaling"})
    lora_dropout: Optional[float] = field(default=0.05, metadata={"help": "The dropout probability for Lora layers"})
    lora_bias: Optional[str] = field(default="none", metadata={"help": "the corresponding biases will be updated during training"})
    load_in_4bit: Optional[bool] = field(default=False, metadata={"help": "This flag is used to enable 4-bit quantization"})
    bnb_4bit_compute_dtype: Optional[str] = field(default="bfloat16", metadata={"help": "This sets the computational type"})
    bnb_4bit_quant_type: Optional[str] = field(default="fp4", metadata={"help": "This sets the quantization data type in the bnb.nn.Linear4Bit layers"})
    bnb_4bit_use_double_quant: Optional[bool] = field(default=False, metadata={"help": "Quantization constants from the first quantization are quantized again"})
    logging_steps: Optional[int] = field(default=100, metadata={"help": "the number of logging steps"})
>>>>>>> 9043cf4d
    use_auth_token: Optional[bool] = field(default=True, metadata={"help": "Use HF auth token to access the model"})
    num_train_epochs: Optional[int] = field(default=3, metadata={"help": "the number of training epochs"})
    max_steps: Optional[int] = field(default=-1, metadata={"help": "the number of training steps"})
    save_steps: Optional[int] = field(
        default=500, metadata={"help": "Number of updates steps before two checkpoint saves"}
    )
    save_total_limit: Optional[int] = field(default=10, metadata={"help": "Limits total number of checkpoints."})
    push_to_hub: Optional[bool] = field(default=False, metadata={"help": "Push the model to HF Hub"})
    gradient_checkpointing: Optional[bool] = field(
        default=False, metadata={"help": "If True, use gradient checkpointing to save memory at the expense of slower backward pass"}
    )
    gradient_checkpointing_kwargs: Optional[dict] = field(
        default=None,
        metadata={
            "help": "key word arguments to be passed along `torch.utils.checkpoint.checkpoint` method - e.g. `use_reentrant=False`"
        },
    )
    run_name: Optional[str] = field(default=None, metadata={"help": "TIR finetuning job name"})
    auto_find_batch_size: Optional[str] = field(default=False, metadata={"help": "Whether to find a batch size that will fit into memory automatically through exponential decay, avoiding CUDA Out-of-Memory errors. Requires accelerate to be installed (pip install accelerate)"})
    wandb_project: Optional[str] = field(default=None, metadata={"help": "wandb project"})
    wandb_run_name: Optional[str] = field(default=None, metadata={"help": "Run name for wandb project"})
    max_train_samples: Optional[int] = field(
        default=-1,
        metadata={
            "help": (
                "For debugging purposes or quicker training, truncate the number of training examples to this "
                "value if set."
            )
        },
    )
    max_eval_samples: Optional[int] = field(
        default=-1,
        metadata={
            "help": (
                "For debugging purposes or quicker training, truncate the number of evaluation examples to this "
                "value if set."
            )
        },
    )
    prompt_template_base64: Optional[str] = field(default=None, metadata={"help": "prompt template in base64"})
    resume: Optional[str] = field(default=True, metadata={"help": "resume from last checkpoint"})


def main():

    parser = HfArgumentParser(ScriptArguments)
    output = parser.parse_args_into_dataclasses(return_remaining_strings=True)
    script_args = output[0]

    logging.basicConfig(
        format="%(asctime)s - %(levelname)s - %(name)s - %(message)s",
        datefmt="%m/%d/%Y %H:%M:%S",
        handlers=[logging.StreamHandler(sys.stdout)],
    )

    logger.setLevel(logging.INFO)
    gpufree = gpu_memory()
    logger.info(f"starting the job. gpu memory free -  {gpufree}")
    logger.info(f"Script parameters {script_args}")

    # initiate tir
    tir.init()

    # Step 2: Load the dataset
    if script_args.dataset_type == "eos-bucket":
        dataset_path = download_dataset(script_args)
        logger.info(f"loading dataset from {dataset_path}")
        train_dataset = load_custom_dataset(dataset_path)
    else:
        logger.info(f"loading dataset {script_args.dataset_name} from huggingface")
        train_dataset = load_dataset(script_args.dataset_name, split="train")

    if script_args.prompt_template_base64:
        prompt_template = decode_base64(script_args.prompt_template_base64)
        logger.info(f"adding training_text column to dataset {prompt_template}")
        columns = re.findall(r'\[(.*?)\]', prompt_template)
        logger.info(f"found {len(columns)} columns in prompt template. replacing them")
        if len(columns) == 0:
            raise Exception("invalid prompt template")
        def prepare_prompt(example):
            if len(columns) > 0:
                output_text = prompt_template
                for c in columns:
                    output_text = output_text.replace('[{}]'.format(c), example[c])
                example["training_text"] = output_text
            return example
        train_dataset = train_dataset.map(prepare_prompt)
        for index in random.sample(range(len(train_dataset)), 2):
            logger.info(f"Sample {index} after adding training_text to dataset: {train_dataset[index]['training_text']}.")

    eval_dataset = None

    if script_args.dataset_split < 1:
        logger.info("splitting dataset")
        dataset = train_dataset.train_test_split(test_size=script_args.dataset_split)
        train_dataset = dataset["train"]
        eval_dataset = dataset["test"]

    if script_args.max_train_samples > 0:
        max_train_samples = min(len(train_dataset), script_args.max_train_samples)
        train_dataset = train_dataset.select(range(max_train_samples))
        for index in random.sample(range(len(train_dataset)), 1):
            logger.info(f"Sample {index} of the training set: {train_dataset[index]}.")
        #
        # train_dataset = train_dataset.shuffle(seed=training_args.seed)

    if eval_dataset and script_args.max_eval_samples > 0:
        max_eval_samples = min(len(eval_dataset), script_args.max_eval_samples)
        eval_dataset = eval_dataset.select(range(max_eval_samples))

    # Discover if we have any checkpoints to resume from.
    if script_args.resume and os.path.exists(script_args.output_dir):
        try:
            output_dir_list = os.listdir(script_args.output_dir)
            checkpoints_dir_list = [directory for directory in output_dir_list if ('checkpoint-' in directory)]
            checkpoints = sorted(checkpoints_dir_list, key=lambda x: int(x.split("checkpoint-")[1]) if len(x.split("checkpoint-")) > 1 else 0, reverse=True)
            if len(checkpoints) > 0:
                last_checkpoint = checkpoints[0]
            else:
                last_checkpoint = None
                logger.info("no checkpoint not found. training will start from step 0")
        except Exception as e:
            logger.error(f"failed to find last_checkpoint: {str(e)}")
            last_checkpoint = None
            raise Exception("failed to check if last checkpoint exists")
    else:
        last_checkpoint = None

    logger.info(f"LAST CHECKPOINT: {last_checkpoint}")

    # Weights & Biases integration
    if script_args.wandb_project and os.environ.get('WANDB_API_KEY'):
        script_args.log_with = ["tensorboard", "wandb"]
        initialize_wandb(script_args, last_checkpoint)
    else:
<<<<<<< HEAD
        script_args.log_with = ["tensorboard"]
=======
        script_args.log_with = None
        os.environ["WANDB_DISABLED"] = "True"
>>>>>>> 9043cf4d
        logger.warning("WANDB: WANDB_API_KEY not found, disabling wandb.")

    # Bitsandbytes configuration
    if script_args.load_in_4bit:
        bnb_config = BitsAndBytesConfig(
            load_in_4bit=script_args.load_in_4bit,
            bnb_4bit_use_double_quant=script_args.bnb_4bit_use_double_quant,
            bnb_4bit_quant_type=script_args.bnb_4bit_quant_type,
            bnb_4bit_compute_dtype=script_args.bnb_4bit_compute_dtype,
        )
        logger.info(
            f"\nBitsandbytes quantization is enabled with the following configuration:\n"
            f"  -- load_in_4bit: {script_args.load_in_4bit}\n"
            f"  -- bnb_4bit_compute_dtype: {script_args.bnb_4bit_compute_dtype}\n"
            f"  -- bnb_4bit_quant_type: {script_args.bnb_4bit_quant_type}\n"
            f"  -- bnb_4bit_use_double_quant: {script_args.bnb_4bit_use_double_quant}\n"
        )
    else:
        bnb_config = None
        logger.info("Bitsandbytes quantization is disabled.")

    model = AutoModelForCausalLM.from_pretrained(
        script_args.model_name,
        quantization_config=bnb_config,
        trust_remote_code=script_args.trust_remote_code,
        token=script_args.use_auth_token,
    )
    tokenizer = AutoTokenizer.from_pretrained(
        script_args.model_name,
        padding_side="right")
    tokenizer.pad_token = tokenizer.eos_token

    # Step 3: Define the training arguments
    training_args = TrainingArguments(
        output_dir=script_args.output_dir,
        per_device_train_batch_size=script_args.batch_size,
        gradient_accumulation_steps=script_args.gradient_accumulation_steps,
        learning_rate=script_args.learning_rate,
        log_level=script_args.log_level,
        logging_steps=script_args.logging_steps,
        num_train_epochs=script_args.num_train_epochs,
        max_steps=script_args.max_steps,
        report_to=script_args.log_with,
        save_steps=script_args.save_steps,
        save_total_limit=script_args.save_total_limit,
        gradient_checkpointing=script_args.gradient_checkpointing,
        run_name=script_args.run_name,
        auto_find_batch_size=script_args.auto_find_batch_size,
        logging_dir=f"{script_args.output_dir}finetuning_metric/"  # [TensorBoard] log directory
        # TODO: uncomment that on the next release
        # gradient_checkpointing_kwargs=script_args.gradient_checkpointing_kwargs,
    )

    # Log on each process the small summary:
    logger.warning(
        f"Process rank: {training_args.local_rank}, device: {training_args.device}, n_gpu: {training_args.n_gpu}"
        + f"distributed training: {bool(training_args.local_rank != -1)}, 16-bits training: {training_args.fp16}"
    )
    logger.info(f"Training/evaluation parameters {training_args}")

    # Step 4: Define the LoraConfig
    if script_args.use_peft:
        peft_config = LoraConfig(
            r=script_args.peft_lora_r,
            lora_alpha=script_args.peft_lora_alpha,
            bias=script_args.lora_bias,
            lora_dropout=script_args.lora_dropout,
            task_type="CAUSAL_LM",
        )
    else:
        peft_config = None

    logger.info(f"initiating trainer. gpu memory free-  {gpu_memory()}")

    # Step 5: Define the Trainer
    trainer = SFTTrainer(
        model=model,
        args=training_args,
        max_seq_length=script_args.seq_length,
        train_dataset=train_dataset,
        dataset_text_field=script_args.dataset_text_field if script_args.dataset_text_field else 'training_text',
        eval_dataset=eval_dataset,
        peft_config=peft_config,
        data_collator=transformers.DataCollatorForLanguageModeling(tokenizer, mlm=False),
        callbacks=[ExporterCallback]
    )

    if last_checkpoint is not None:
        train_result = trainer.train(str(os.path.join(script_args.output_dir, last_checkpoint)))
    else:
        train_result = trainer.train()

    # Step 6: Save the model
    final_path = os.path.join(script_args.output_dir, "final")
    trainer.save_model(final_path)
    metrics = train_result.metrics

    max_train_samples = (
        script_args.max_train_samples if script_args.max_train_samples > 0 else len(train_dataset)
    )
    metrics["train_samples"] = min(max_train_samples, len(train_dataset))

    trainer.log_metrics("train", metrics)
    trainer.save_metrics("train", metrics)
    trainer.save_state()

    if eval_dataset:
        metrics = trainer.evaluate()
        max_eval_samples = script_args.max_eval_samples if script_args.max_eval_samples > 0 else len(eval_dataset)
        metrics["eval_samples"] = min(max_eval_samples, len(eval_dataset))

        try:
            perplexity = math.exp(metrics["eval_loss"])
        except OverflowError:
            perplexity = float("inf")
        metrics["perplexity"] = perplexity

        trainer.log_metrics("eval", metrics)
        trainer.save_metrics("eval", metrics)

    logger.info(f"eval metrics {metrics}")

    make_finetuning_metric_json(script_args.output_dir)
    push_model(script_args.output_dir, metrics)


if __name__ == "__main__":
    main()<|MERGE_RESOLUTION|>--- conflicted
+++ resolved
@@ -13,14 +13,8 @@
 from e2enetworks.cloud import tir
 from peft import LoraConfig
 from tqdm import tqdm
-<<<<<<< HEAD
-from transformers import (AutoModelForCausalLM, AutoTokenizer,
-                          BitsAndBytesConfig, HfArgumentParser,
-                          TrainingArguments)
-=======
 from transformers import (AutoModelForCausalLM, BitsAndBytesConfig,
                           HfArgumentParser, TrainingArguments, AutoTokenizer)
->>>>>>> 9043cf4d
 from trl import SFTTrainer, is_xpu_available
 
 from helpers import (ExporterCallback, decode_base64, download_dataset,
@@ -64,11 +58,6 @@
     use_peft: Optional[bool] = field(default=True, metadata={"help": "Wether to use PEFT or not to train adapters"})
     trust_remote_code: Optional[bool] = field(default=False, metadata={"help": "Enable `trust_remote_code`"})
     output_dir: Optional[str] = field(default="output", metadata={"help": "the output directory"})
-<<<<<<< HEAD
-    peft_lora_r: Optional[int] = field(default=64, metadata={"help": "the r parameter of the LoRA adapters"})
-    peft_lora_alpha: Optional[int] = field(default=16, metadata={"help": "the alpha parameter of the LoRA adapters"})
-    logging_steps: Optional[int] = field(default=5, metadata={"help": "the number of logging steps"})
-=======
     peft_lora_r: Optional[int] = field(default=64, metadata={"help": "Lora attention dimension (the “rank”)"})
     peft_lora_alpha: Optional[int] = field(default=16, metadata={"help": "The alpha parameter for Lora scaling"})
     lora_dropout: Optional[float] = field(default=0.05, metadata={"help": "The dropout probability for Lora layers"})
@@ -77,8 +66,7 @@
     bnb_4bit_compute_dtype: Optional[str] = field(default="bfloat16", metadata={"help": "This sets the computational type"})
     bnb_4bit_quant_type: Optional[str] = field(default="fp4", metadata={"help": "This sets the quantization data type in the bnb.nn.Linear4Bit layers"})
     bnb_4bit_use_double_quant: Optional[bool] = field(default=False, metadata={"help": "Quantization constants from the first quantization are quantized again"})
-    logging_steps: Optional[int] = field(default=100, metadata={"help": "the number of logging steps"})
->>>>>>> 9043cf4d
+    logging_steps: Optional[int] = field(default=5, metadata={"help": "the number of logging steps"})
     use_auth_token: Optional[bool] = field(default=True, metadata={"help": "Use HF auth token to access the model"})
     num_train_epochs: Optional[int] = field(default=3, metadata={"help": "the number of training epochs"})
     max_steps: Optional[int] = field(default=-1, metadata={"help": "the number of training steps"})
@@ -214,12 +202,7 @@
         script_args.log_with = ["tensorboard", "wandb"]
         initialize_wandb(script_args, last_checkpoint)
     else:
-<<<<<<< HEAD
         script_args.log_with = ["tensorboard"]
-=======
-        script_args.log_with = None
-        os.environ["WANDB_DISABLED"] = "True"
->>>>>>> 9043cf4d
         logger.warning("WANDB: WANDB_API_KEY not found, disabling wandb.")
 
     # Bitsandbytes configuration
