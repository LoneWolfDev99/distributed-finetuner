--- conflicted
+++ resolved
@@ -314,13 +314,9 @@
     tokenizer.pad_token = tokenizer.eos_token
     
     def tokenize(sample, cutoff_len=512, add_eos_token=True):
-<<<<<<< HEAD
         if script_args.dataset_text_field:
             prompt = sample[script_args.dataset_text_field]
         prompt = sample['text']
-=======
-        prompt = sample.get("text", script_args.dataset_text_field)
->>>>>>> 7c398118
         result = tokenizer.__call__(
             prompt,
             truncation=True,
